# Kueue

A robust, user-level, work-stealing distributed task scheduler.

## Build and install

Install Rust

    curl https://sh.rustup.rs -sSf | sh

Build in release mode

    git clone git@gitlab.kruecke.net:fklemme/kueue_rust.git
    cd kueue_rust
    cargo build --release
<<<<<<< HEAD
    install target/release/kueue_client ~/.local/bin/kueue

## Example configuration

    server_bind_address = "0.0.0.0"
    server_address = "ralab29"
    server_port = 11236
    shared_secret = "keep private!"

    [restart_workers]
    ssh_user = "klemmefn"
    hostnames = """
    rax11   rax17   rax19   rax32
    ralab04 ralab06 ralab07 ralab08
    ralab10 ralab11 ralab13 ralab14
    ralab16 ralab18 ralab22 ralab23
    ralab24 ralab25 ralab26 ralab27
    """
=======

Install binaries

    install target/release/kueue_client ~/.local/bin/kueue
    install target/release/kueue_server ~/.local/bin/kueue_server
    install target/release/kueue_worker ~/.local/bin/kueue_worker

Upon first start of any binary, a template config file is created at `~/.config/kueue/config.toml`.
Make sure that the shared secreted in the that file is the same on all systems.
>>>>>>> c1167619
<|MERGE_RESOLUTION|>--- conflicted
+++ resolved
@@ -13,10 +13,18 @@
     git clone git@gitlab.kruecke.net:fklemme/kueue_rust.git
     cd kueue_rust
     cargo build --release
-<<<<<<< HEAD
+
+Install binaries
+
     install target/release/kueue_client ~/.local/bin/kueue
+    install target/release/kueue_server ~/.local/bin/kueue_server
+    install target/release/kueue_worker ~/.local/bin/kueue_worker
+    install target/release/kueue_start_workers ~/.local/bin/kueue_start_workers
 
 ## Example configuration
+
+Upon first start of any binary, a template config file is created at `~/.config/kueue/config.toml`.
+Make sure that the shared secreted in the that file is the same on all systems.
 
     server_bind_address = "0.0.0.0"
     server_address = "ralab29"
@@ -31,15 +39,4 @@
     ralab10 ralab11 ralab13 ralab14
     ralab16 ralab18 ralab22 ralab23
     ralab24 ralab25 ralab26 ralab27
-    """
-=======
-
-Install binaries
-
-    install target/release/kueue_client ~/.local/bin/kueue
-    install target/release/kueue_server ~/.local/bin/kueue_server
-    install target/release/kueue_worker ~/.local/bin/kueue_worker
-
-Upon first start of any binary, a template config file is created at `~/.config/kueue/config.toml`.
-Make sure that the shared secreted in the that file is the same on all systems.
->>>>>>> c1167619
+    """